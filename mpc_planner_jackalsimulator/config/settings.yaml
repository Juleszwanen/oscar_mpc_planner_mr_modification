#jackalsimulator
name: "jackal"
N: 30 # [#] Time Horizon
integrator_step: 0.2 # [s] Integration step
n_discs: 1 # Number of discs to model the robot with

enable_output: true # Enable output to the robot
control_frequency: 20 # [Hz] Control frequency of the MPC 20-> normal

debug_output: false # Show debug output
debug_limits: false # Show when state/input limits are hit
debug_visuals: true # Show extra visuals

solver_settings:
  solver: "acados" # acados or forces
  # solver: "forces" # acados or forces
  acados:
    iterations: 10
    solver_type: SQP_RTI # SQP_RTI (default) or SQP
  forces:
    floating_license: true # Use a floating license (required in a container)
    enable_timeout: true # Stop solving at timeout
    init: 2 # 0 = cold start, 1 = centered start, 2 = warm start with the selected primal variables
    use_sqp: false # use SQP instead of PDIP (not recommended)
  tolstat: 1e-3 # Stationary tolerance

recording:
  enable: false # Record data if true
  folder: /workspace/experiment/mpc_planner_sim/data # Data location
  file: sim_world_test # File name for the experiment
  timestamp: true # Add a timestamp
  num_experiments: 4 # Stop after this number of experiments
  save_obstacle_data: false
  save_ego_trajectory_plans: false

deceleration_at_infeasible: 3.0 # [m/s^2] Deceleration when MPC is infeasible
max_obstacles: 4 # Max. number of dynamic obstacles, normally 12
robot_radius: 0.325 # [m] Robot radius
robot:
  length: 0.65 # [m]
  width: 0.65 # [m]
  com_to_back: 0.0 # [m] Distance from center of mass to the back of the robot
obstacle_radius: 0.325 # [m] Radius of obstacles (not used when provided in the obstacle message)

linearized_constraints:
  add_halfspaces: 0  # Add static constraints in T-MPC (e.g., for road boundaries)

scenario_constraints:
  parallel_solvers: 4

decomp:
  range: 2.0
  max_constraints: 12

road:
  two_way: false # Does road go two ways?
  width: 6.0 # [m]

shift_previous_solution_forward: false # Shift the previous MPC solution forward (recommended: false)

contouring:
  dynamic_velocity_reference: false # Is the velocity reference dynamically updated?
  num_segments: 5 # Number of contouring segments to track
  preview: 0.0 # (not used)
  add_road_constraints: true # (not used)

t-mpc:
  use_t-mpc++: true # Add the non-guided planner in parallel to guided planners
  enable_constraints: true # Enable homotopy constraints
  highlight_selected: true # Highlight the selected trajectory in red
  warmstart_with_mpc_solution: false # false = use guidance trajectory always, true = use MPC solution if available (recommended: false)

probabilistic:
  enable: false # Consider uncertainty when it is provided
  risk: 0.05 # [0-1] Acceptable risk
  propagate_uncertainty: true # Propagate the received uncertainty over time

weights: # Weights of the MPC, need to correspond to declared weights in the solver
  goal: 1. #10.
  goal_x: 1.
  goal_y: 1.
  velocity: 0.55
  acceleration: 0.34
  angular_velocity: 0.85
  reference_velocity: 2.0 #1.5
  contour: 0.05
  preview: 0.0
  lag: 0.75
  slack: 10000.
  terminal_angle: 100.0 # 0.0
  terminal_contouring: 10.0 # 0.0
  consistency: 0.05

visualization:
  draw_every: 5 # Visualize every x stages

JULES:
    use_extra_params_module_data: true
    assign_meaningful_topology_id_to_non_guided: true
    have_non_guided_standout: true #Enable special markers for non-guided planner
    override_selected_traject_of_topology_non_guided: true # override the chosen global_guidance topology with that of the mapped non_guided topology
    communicate_on_topology_switch_only: true # This turns on and off if we want to communicate our trajectory only on a topology switch
    save_only_on_planning_active: false # Only save data when in PLANNING_ACTIVE state (excludes WAITING_FOR_TRAJECTORY_DATA)
    n_paths: 4 # This is hardcoded now but 
    enable_trajectory_interpolation: true # Enable that we itnerpolate and extrapolate stale trajectories
    # Robot physical limits (for velocity clamping during extrapolation)
    robot_max_velocity: 2.5        # m/s
    robot_max_angular_velocity: 2.5  # rad/s
    safe_extra_data: true
    max_geometric_deviation: 5 # Should somehow be related to the radius of the robot, I think
    heartbeat_time: 2.0 # time in between which we should send a new trajectory of we did not broadcast
    consistency_enabled: true
    consistency_on_non_guided_planner: true

<<<<<<< HEAD

joint_planning:
  enabled: false                          # Toggle joint planning on/off
  max_ec_robots: 2                        # Max robots to jointly optimize (1-3 recommended)
  ec_robot_selection_radius: 10.0         # [m] Select EC robots within this radius
  deviation_weight: 5.0                   # Weight for J_dev (EC deviation from prediction)
  ec_control_effort_weight: 1.0           # Weight for J_u of EC robots
  ego_selfishness: 0.8                    # η_e: 0=altruistic, 1=selfish (0.8 recommended)
  sqp_iterations: 2                       # Number of SQP refinement rounds
  use_coupled_collision: true             # Use joint collision constraints
  safety_margin: 0.1                      # [m] Additional safety buffer
  repulsion_strength: 0.3                 # Strength of EC repulsion in SQP update
  
  # EC robot dynamics bounds
=======
# ============================================================================
# Joint Planning Configuration (Variant B from IJP paper)
# ============================================================================
# When enabled, the solver will include EC (Ego-Conditioned) robot decision
# variables and coupled collision constraints for joint optimization.
#
# This implements the Full Joint Optimization approach from the Interactive
# Joint Planning paper, where nearby robots' trajectories are jointly optimized
# with the ego robot's trajectory.
#
# IMPORTANT: Enabling joint planning requires solver regeneration!
# Run: poetry run python mpc_planner_jackalsimulator/scripts/generate_jackalsimulator_solver.py
# ============================================================================
joint_planning:
  enabled: false                          # Toggle joint planning on/off
  max_ec_robots: 2                        # Max robots to jointly optimize (1-3 recommended)
  
  # EC robot selection parameters
  ec_robot_selection_radius: 10.0         # [m] Select EC robots within this radius
  
  # Cost weights (see IJP paper Equation 8)
  deviation_weight: 5.0                   # Weight for J_dev (EC deviation from prediction)
  ec_control_effort_weight: 1.0           # Weight for J_u of EC robots
  ego_selfishness: 0.8                    # η_e: 0=altruistic, 1=selfish (0.8 recommended)
  
  # SQP iterations for iterative coupling
  sqp_iterations: 2                       # Number of SQP refinement rounds
  
  # Constraint parameters
  use_coupled_collision: true             # Use joint collision constraints
  safety_margin: 0.1                      # [m] Additional safety buffer for coupled constraints
  repulsion_strength: 0.3                 # Strength of EC repulsion in SQP update (heuristic)
  
  # EC robot dynamics bounds (used in solver generation)
>>>>>>> 1721f05c
  ec_max_velocity: 2.0                    # [m/s] EC robot velocity bound
  ec_max_acceleration: 1.5                # [m/s²] EC robot acceleration bound
  ec_max_angular_velocity: 1.0            # [rad/s] EC robot angular velocity bound<|MERGE_RESOLUTION|>--- conflicted
+++ resolved
@@ -112,22 +112,6 @@
     consistency_enabled: true
     consistency_on_non_guided_planner: true
 
-<<<<<<< HEAD
-
-joint_planning:
-  enabled: false                          # Toggle joint planning on/off
-  max_ec_robots: 2                        # Max robots to jointly optimize (1-3 recommended)
-  ec_robot_selection_radius: 10.0         # [m] Select EC robots within this radius
-  deviation_weight: 5.0                   # Weight for J_dev (EC deviation from prediction)
-  ec_control_effort_weight: 1.0           # Weight for J_u of EC robots
-  ego_selfishness: 0.8                    # η_e: 0=altruistic, 1=selfish (0.8 recommended)
-  sqp_iterations: 2                       # Number of SQP refinement rounds
-  use_coupled_collision: true             # Use joint collision constraints
-  safety_margin: 0.1                      # [m] Additional safety buffer
-  repulsion_strength: 0.3                 # Strength of EC repulsion in SQP update
-  
-  # EC robot dynamics bounds
-=======
 # ============================================================================
 # Joint Planning Configuration (Variant B from IJP paper)
 # ============================================================================
@@ -162,7 +146,6 @@
   repulsion_strength: 0.3                 # Strength of EC repulsion in SQP update (heuristic)
   
   # EC robot dynamics bounds (used in solver generation)
->>>>>>> 1721f05c
   ec_max_velocity: 2.0                    # [m/s] EC robot velocity bound
   ec_max_acceleration: 1.5                # [m/s²] EC robot acceleration bound
   ec_max_angular_velocity: 1.0            # [rad/s] EC robot angular velocity bound