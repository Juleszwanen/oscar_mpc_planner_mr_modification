--- conflicted
+++ resolved
@@ -15,127 +15,15 @@
 
   DynamicObstacle getDummyObstacle(const State &state);
 
-<<<<<<< HEAD
   Prediction getConstantVelocityPrediction(const Eigen::Vector2d &position,
                                            const Eigen::Vector2d &velocity,
                                            double dt, int steps);
 
   void removeDistantObstacles(std::vector<DynamicObstacle> &obstacles, const State &state);
   void ensureObstacleSize(std::vector<DynamicObstacle> &obstacles, const State &state);
-=======
-inline void propagatePredictionUncertainty(Prediction &prediction)
-{
-  if (prediction.type != PredictionType::GAUSSIAN)
-  {
-    LOG_WARN("Cannot propagate uncertainty for predictions that are not GAUSSIAN");
-    return;
-  }
-
-  double dt = CONFIG["integrator_step"].as<double>();
-  double major = 0.;
-  double minor = 0.;
-
-  for (int k = 0; k < CONFIG["N"].as<int>(); k++)
-  {
-    major = std::sqrt(std::pow(major, 2.0) + std::pow(prediction.modes[0][k].major_radius * dt, 2.));
-    minor = std::sqrt(std::pow(minor, 2.0) + std::pow(prediction.modes[0][k].minor_radius * dt, 2.));
-    prediction.modes[0][k].major_radius = major;
-    prediction.modes[0][k].minor_radius = minor;
-  }
-}
-
-inline void propagatePredictionUncertainty(std::vector<DynamicObstacle> &obstacles)
-{
-  for (auto &obstacle : obstacles)
-    propagatePredictionUncertainty(obstacle.prediction);
-}
-
-inline Prediction getConstantVelocityPrediction(const Eigen::Vector2d &position, const Eigen::Vector2d &velocity, double dt, int steps)
-{
-  Prediction prediction;
-  double noise = 0.;
-  if (CONFIG["probabilistic"]["enable"].as<bool>())
-  {
-    prediction = Prediction(PredictionType::GAUSSIAN);
-    noise = 0.3;
-  }
-  else
-  {
-    prediction = Prediction(PredictionType::DETERMINISTIC);
-  }
-
-  for (int i = 0; i < steps; i++)
-    prediction.modes[0].push_back(PredictionStep(position + velocity * dt * i, 0., noise, noise));
-
-  if (CONFIG["probabilistic"]["enable"].as<bool>())
-    propagatePredictionUncertainty(prediction);
->>>>>>> 89db2520
 
   void propagatePredictionUncertainty(Prediction &prediction);
   void propagatePredictionUncertainty(std::vector<DynamicObstacle> &obstacles);
-}
-<<<<<<< HEAD
-=======
+} // namespace MPCPlanner
 
-inline void ensureObstacleSize(std::vector<DynamicObstacle> &obstacles, const State &state)
-{
-  size_t max_obstacles = CONFIG["max_obstacles"].as<int>();
-
-  // Create an index list
-  std::vector<int> indices;
-  indices.resize(obstacles.size());
-  std::iota(indices.begin(), indices.end(), 0);
-
-  // If more, we sort and retrieve the closest obstacles
-  if (obstacles.size() > max_obstacles)
-  {
-    std::vector<double> distances;
-    LOG_MARK("Received " << obstacles.size() << " > " << max_obstacles << " obstacles. Keeping the closest.");
-
-    Eigen::Vector2d obstacle_pos;
-    Eigen::Vector2d vehicle_pos = state.getPos();
-
-    distances.clear();
-    for (auto &obstacle : obstacles)
-    {
-
-      //   if (reject_function != nullptr && reject_function(vehicle_pos, obstacle.position)) // If we should reject this                                                                                    // obstacle, push a high distance
-      // distances.push_back(1e8);
-      //   else
-      distances.push_back(RosTools::distance(vehicle_pos, obstacle.position));
-    }
-
-    // Sort obstacles on distance
-    std::sort(indices.begin(), indices.end(), [&](const int a, const int b)
-              { return (distances[a] < distances[b]); });
-
-    // Keep the closest obstacles
-    std::vector<DynamicObstacle> processed_obstacles;
-    processed_obstacles.clear();
-
-    for (size_t v = 0; v < max_obstacles; v++)
-      processed_obstacles.push_back(obstacles[indices[v]]);
-
-    obstacles = processed_obstacles;
-  }
-  else if (obstacles.size() < max_obstacles)
-  {
-    LOG_MARK("Received " << obstacles.size() << " < " << max_obstacles << " obstacles. Adding dummies.");
-
-    for (size_t cur_size = obstacles.size(); cur_size < max_obstacles; cur_size++)
-    {
-      obstacles.push_back(getDummyObstacle(state));
-
-      auto &obstacle = obstacles.back();
-      obstacle.prediction = getConstantVelocityPrediction(obstacle.position,
-                                                          Eigen::Vector2d(0., 0.),
-                                                          CONFIG["integrator_step"].as<double>(),
-                                                          CONFIG["N"].as<int>());
-    }
-  }
-
-  LOG_MARK("Obstacle size (after processing) is: " << obstacles.size());
-}
-
->>>>>>> 89db2520
 #endif // DATA_PREPARATION_H